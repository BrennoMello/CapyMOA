from capymoa.ocl.datasets import (
    SplitMNIST, SplitFashionMNIST, SplitCIFAR10, SplitCIFAR100, SplitTinyImagenet, TinySplitMNIST
    )
from capymoa.ocl.evaluation import (
    ocl_train_eval_delayed_loop, ocl_train_eval_mixed_delayed_loop, OCLMetrics
    )
from capymoa.ocl.strategy import (
    ExperienceReplay, ExperienceDelayReplay, ExperienceReplayAsymmetricCrossEntropy,
    GDumb, NCM, SLDA
    )
from capymoa.ann import (
    Perceptron, resnet20_32x32
    )
from capymoa.classifier import Finetune
from plot import plot_multiple, ocl_plot
import plotly.express as px
from typing import Dict
import pandas as pd
import numpy as np
import random
import torch
import glob
import json
import os

def set_seed(seed):
    random.seed(seed)
    np.random.seed(seed)
    torch.manual_seed(seed)
    torch.cuda.manual_seed_all(seed)
    torch.backends.cudnn.deterministic = True
    torch.backends.cudnn.benchmark = False

def log_task_schedule(task_schedule: Dict[int, int]):
    os.makedirs("debug", exist_ok=True)
    with open("debug/task_schedule.log", "a") as f:
        f.write(f"Task schedule: {task_schedule}\n")

def clean_debug_files():
    dir_path = "debug"  # Change to your directory

    for file_path in glob.glob(os.path.join(dir_path, "*")):
        if os.path.isfile(file_path):
            os.remove(file_path)

def run_experiment(config: dict[str, str | int | float]):
    if config["dataset"] == "SplitMNIST":
        stream = SplitMNIST(num_tasks=config["num_tasks"], shuffle_tasks=True)
    if config["dataset"] == "SplitFashionMNIST":
        stream = SplitFashionMNIST(num_tasks=config["num_tasks"], shuffle_tasks=True)
    if config["dataset"] == "SplitCIFAR10":
        stream = SplitCIFAR10(num_tasks=config["num_tasks"], shuffle_tasks=True)
    if config["dataset"] == "SplitCIFAR100":
        stream = SplitCIFAR100(num_tasks=config["num_tasks"], shuffle_tasks=True)
    if config["dataset"] == "TinySplitMNIST":
        stream = TinySplitMNIST(num_tasks=config["num_tasks"], shuffle_tasks=True)
    if config["dataset"] == "SplitTinyImagenet":
        stream = SplitTinyImagenet(num_tasks=config["num_tasks"], shuffle_tasks=True)
   
    log_task_schedule(stream.task_schedule)
    device = "cuda" if torch.cuda.is_available() else "cpu"

    model = resnet20_32x32(num_classes=stream.schema.get_num_classes() )
    mlp = Finetune(schema=stream.schema, model=model, device=device)
    # perceptron = Perceptron(schema=stream.schema, hidden_size=config["hidden_size"])
    # mlp = Finetune(schema=stream.schema, model=perceptron, device=device)
    
    if config["strategy"] in ["RER", "ER_f", "ER_l", "ER_2B"]:
        learner_experience = ExperienceReplay(
            learner=mlp,
            buffer_size=config["buffer_size"]
        )
    elif config["strategy"] == "EDR":
        learner_experience = ExperienceDelayReplay(
            learner=mlp,
            buffer_size=config["buffer_size"],
        )
    elif config["strategy"] == "ER-ACE":
        learner_experience = ExperienceReplayAsymmetricCrossEntropy(
            schema=stream.schema,
            # model=perceptron,
            model=model,
            device=device,
            buffer_size=config["buffer_size"],
        )
    elif config["strategy"] == "gdumb":
        learner_experience = GDumb(
            schema=stream.schema,
            model=perceptron,
            epochs=1,
            batch_size=config["batch_size"],
            capacity=config["buffer_size"],
            device=device,
            seed=config["seed"]
        )
    elif config["strategy"] == "ncm":
        learner_experience = NCM(
            schema=stream.schema
        )
    elif config["strategy"] == "slda":
        learner_experience = SLDA(
            schema=stream.schema
        )
    else:
        raise ValueError(f"Strategy {config['strategy']} not recognized.")
    
    return ocl_train_eval_mixed_delayed_loop(
        learner_experience,
        stream.train_loaders(batch_size=config["batch_size"]),
        stream.test_loaders(batch_size=config["batch_size"]),
        continual_evaluations=config["continual_evaluations"],
        progress_bar=True,  
        eval_window_size=config["eval_window_size"],
        delayed_batches=config["delay_label"],
        select_tasks=config["select_tasks"],
        number_delayed_batches=config["number_delayed_batches"],
        prob_no_delay_batches=config["prob_no_delay_batches"],
        er_strategy=config["strategy"]
    )

def plot_task_results(results, config):
    plots = ocl_plot(
        results,
        task_acc=True,
        online_acc=False,
        acc_all=False,
        acc_seen=config["acc_seen"],
    )
    #create folder if not exists
    folder_name = f'batch_size_{config["batch_size"]}_buffer_size_{config["buffer_size"]}_num_tasks_{config["num_tasks"]}_hidden_size_{config["hidden_size"]}_eval_window_size_{config["eval_window_size"]}_continual_evaluations_{config["continual_evaluations"]}_delay_label_{config["delay_label"]}_start_delay_size_{config["start_delay_size"]}_number_delayed_batches_{config["number_delayed_batches"]}'
    os.makedirs(f"plots/{folder_name}", exist_ok=True)

    plots[0].savefig(
        f'plots/{folder_name}/results_plot_tasks_{config["dataset"]}_{config["strategy"]}_{config["acc_seen"]}_{config["no_delayed_tasks"]}_{config["batch_size"]}_{config["num_tasks"]}_{config["start_delay_size"]}_{config["delay_label"]}_{config["number_delayed_batches"]}.png',
        dpi=300, bbox_inches="tight"
    )

def plot_online_accuracy(results, config):
    plots = plot_multiple(
        results, 
        acc_seen=config["acc_seen"], 
        acc_online=True
    )
    #create folder if not exists
    folder_name = f'batch_size_{config["batch_size"]}_buffer_size_{config["buffer_size"]}_num_tasks_{config["num_tasks"]}_hidden_size_{config["hidden_size"]}_eval_window_size_{config["eval_window_size"]}_continual_evaluations_{config["continual_evaluations"]}_delay_label_{config["delay_label"]}_start_delay_size_{config["start_delay_size"]}_number_delayed_batches_{config["number_delayed_batches"]}'
    os.makedirs(f"plots/{folder_name}", exist_ok=True)

    plots[0].savefig(f'plots/{folder_name}/results_plot_online_acc_{config["dataset"]}_{["EDR", "ER"]}_{config["acc_seen"]}_{config["no_delayed_tasks"]}_{config["batch_size"]}_{config["num_tasks"]}_{config["start_delay_size"]}_{config["delay_label"]}_{config["number_delayed_batches"]}.png',
                     dpi=300, bbox_inches="tight")

#TODO: plot heatmap of task and batches correlation
def plot_task_heatmaps(config):
    if config["strategy"] == "EDR":
        df = pd.read_csv("debug/train_batches_y_ExperienceDelayReplay.log", 
                         names=["task_id", "class_0", "class_1", "class_2", "class_3", "class_4", "class_5", "class_6", 
                                "class_7", "class_8", "class_9"])
        df = df.drop(columns=["task_id"])
        heatmap = px.imshow(df.corr(), text_auto=True, title=f'Correlation Heatmap - {config["dataset"]} - {config["strategy"]} - Delay Label: {config["delay_label"]}')
        #create folder if not exists
        folder_name = f'batch_size_{config["batch_size"]}_buffer_size_{config["buffer_size"]}_num_tasks_{config["num_tasks"]}_hidden_size_{config["hidden_size"]}_eval_window_size_{config["eval_window_size"]}_continual_evaluations_{config["continual_evaluations"]}_delay_label_{config["delay_label"]}_start_delay_size_{config["start_delay_size"]}_number_delayed_batches_{config["number_delayed_batches"]}'
        os.makedirs(f"plots/{folder_name}", exist_ok=True)

        heatmap.write_image(f'plots/{folder_name}/heatmap_{config["dataset"]}_{config["strategy"]}_{config["acc_seen"]}_{config["no_delayed_tasks"]}_{config["batch_size"]}_{config["num_tasks"]}_{config["start_delay_size"]}_{config["delay_label"]}_{config["number_delayed_batches"]}.png', 
                            scale=3)
        
    # df = pd.read_csv("debug/train_batches_y_ExperienceDelayReplay.log", 
    #              names=["task_id", "class_0", "class_1", "class_2", "class_3", "class_4", "class_5", "class_6", 
    #                         "class_7", "class_8", "class_9"])

def run_experiments():
    config_repetitions = {
        # "datasets": ["SplitCIFAR100"],
        # "strategies": ["EDR", "ER_f", "ER_2B"],
<<<<<<< HEAD
        # "datasets": ["SplitMNIST", "SplitFashionMNIST", "SplitCIFAR10"],
        # "strategies": ["EDR", "RER", "ER_f", "ER_l", "ER_2B"],      
        "datasets": ["SplitTinyImagenet"],
=======
        "datasets": ["SplitMNIST", "SplitCIFAR10", "SplitCIFAR100"],
        # "strategies": ["RER", "ER_f", "ER_l", "ER_2B", "ER-ACE"],      
        # "datasets": ["SplitMNIST"],
        # "datasets": ["SplitTinyImagenet"],
>>>>>>> 0d179312
        "strategies": ["ER-ACE"],
    }
    
    config = {
        "batch_size": 32,
        "buffer_size": 128,
        "num_tasks": 5,
        "hidden_size": 64,
        "eval_window_size": 128,
        "continual_evaluations": 5,
        "delay_label": 100,
        "acc_seen": False,
        "select_tasks": [],
        "no_delayed_tasks": [],  
        "start_delay_size": 0,
        "number_delayed_batches": 1,
        "prob_no_delay_batches": 0.4,
    }

    results: Dict[str, OCLMetrics] = {}
    for dataset in config_repetitions["datasets"]:
        clean_debug_files()
        config["dataset"] = dataset
        if dataset == "SplitCIFAR100":
            config["num_tasks"] = 5
            config["delay_label"] = 50

        for strategy in config_repetitions["strategies"]:
            set_seed(424242)
            
            config["strategy"] = strategy
            results[strategy] = run_experiment(config)

            plot_task_results(results[strategy], config)
            #plot_task_heatmaps(config)

        plot_online_accuracy(results, config)

def run_random_experiments():
    
    config_repetitions = {
        "repetitions": 3,
        # "no_delayed_batches": [0.1, 0.2, 0.3, 0.4],
        "no_delayed_batches": [0.4],
        # "delay_label": [10, 50, 80, 100],
        "delay_label": [100],
        # "datasets": ["SplitMNIST", "SplitFashionMNIST", "SplitCIFAR10"],
<<<<<<< HEAD
        "datasets": ["SplitFashionMNIST"],
        # "strategies": ["EDR", "RER", "ER_f", "ER_l", "ER_2B"],   
        # "strategies": ["slda"],
        "strategies": ["ER-ACE"],        
=======
        "datasets": ["SplitCIFAR10"],
        "strategies": ["EDR", "RER", "ER_f", "ER_l", "ER_2B"],   
        "datasets": ["SplitMNIST", "SplitCIFAR10", "SplitCIFAR100"],
        "strategies": ["ER-ACE"]
        # "strategies": ["slda"],     
>>>>>>> 0d179312
    }
    
    config = {
        "batch_size": 32,
        "buffer_size": 128,
        "num_tasks": 5,
        "hidden_size": 64,
        "eval_window_size": 128,
        "continual_evaluations": 5,
        "acc_seen": False,
        "select_tasks": [],
        "no_delayed_tasks": [],  
        "start_delay_size": 0,
        "number_delayed_batches": 1,
    }
    
    for dataset in config_repetitions["datasets"]:       
        config["dataset"] = dataset
        
        for delay in config_repetitions["delay_label"]:
            config["delay_label"] = delay
            
            for no_delayed in config_repetitions["no_delayed_batches"]:
                config["prob_no_delay_batches"] = no_delayed

                for strategy in config_repetitions["strategies"]:
                    config["strategy"] = strategy
                    
                    for repetition in range(config_repetitions["repetitions"]):
                        set_seed(424242+repetition)
                        config["seed"] = 424242+repetition
                        
                        print(f'Running {dataset} - {strategy} - repetition {repetition+1}/{config_repetitions["repetitions"]}')
                        results_repetition = run_experiment(config)
                        _save_json_results(
                            config["dataset"],  config["delay_label"], config["prob_no_delay_batches"], config["batch_size"], 
                            config["num_tasks"], config["strategy"], config["hidden_size"], config["eval_window_size"], 
                            config["continual_evaluations"], config["number_delayed_batches"], results_repetition, repetition
                            )
                        plot_task_results(results_repetition, config)
                       

def _save_json_results(
    dataset, delay_label, prob_no_delay_batches, batch_size, num_tasks, strategy, hidden_size, eval_window_size,
    continual_evaluations, number_delayed_batches, results_repetition, repetition
):
    os.makedirs(f"results_{dataset}", exist_ok=True)
    
    data_to_save = {
        "task_index": results_repetition.task_index,
        "accuracy_all": results_repetition.accuracy_all,
        "anytime_task_index": results_repetition.anytime_task_index,
        "anytime_accuracy_all": results_repetition.anytime_accuracy_all,
        "anytime_accuracy_all_avg": results_repetition.anytime_accuracy_all_avg,
        "accuracy_seen": results_repetition.accuracy_seen,
        "accuracy_seen_avg": results_repetition.accuracy_seen_avg,
        "ttt_windowed_task_index": results_repetition.ttt_windowed_task_index,
        "ttt_windowed_accuracy": results_repetition.ttt.windowed.accuracy(),
        "ttt_cumulative_accuracy": results_repetition.ttt.cumulative.accuracy(),
        "ttt_metrics_per_window_accuracy": results_repetition.ttt.metrics_per_window()['accuracy']
    }

    for k, v in data_to_save.items():
        if isinstance(v, np.ndarray):
            data_to_save[k] = v.tolist()
        elif isinstance(v, pd.Series):
            data_to_save[k] = v.tolist()

    filename = f"results_{dataset}/results_{dataset}_{delay_label}_{prob_no_delay_batches}_{batch_size}_{num_tasks}_{strategy}_{hidden_size}_{eval_window_size}_{continual_evaluations}_{number_delayed_batches}_{repetition}.json"
    
    with open(filename, "w") as f:
        json.dump(data_to_save, f, indent=4)


if __name__ == "__main__":
    run_random_experiments()
    # run_experiments()
    <|MERGE_RESOLUTION|>--- conflicted
+++ resolved
@@ -171,16 +171,10 @@
     config_repetitions = {
         # "datasets": ["SplitCIFAR100"],
         # "strategies": ["EDR", "ER_f", "ER_2B"],
-<<<<<<< HEAD
-        # "datasets": ["SplitMNIST", "SplitFashionMNIST", "SplitCIFAR10"],
-        # "strategies": ["EDR", "RER", "ER_f", "ER_l", "ER_2B"],      
-        "datasets": ["SplitTinyImagenet"],
-=======
         "datasets": ["SplitMNIST", "SplitCIFAR10", "SplitCIFAR100"],
         # "strategies": ["RER", "ER_f", "ER_l", "ER_2B", "ER-ACE"],      
         # "datasets": ["SplitMNIST"],
         # "datasets": ["SplitTinyImagenet"],
->>>>>>> 0d179312
         "strategies": ["ER-ACE"],
     }
     
@@ -228,18 +222,9 @@
         # "delay_label": [10, 50, 80, 100],
         "delay_label": [100],
         # "datasets": ["SplitMNIST", "SplitFashionMNIST", "SplitCIFAR10"],
-<<<<<<< HEAD
-        "datasets": ["SplitFashionMNIST"],
-        # "strategies": ["EDR", "RER", "ER_f", "ER_l", "ER_2B"],   
-        # "strategies": ["slda"],
-        "strategies": ["ER-ACE"],        
-=======
         "datasets": ["SplitCIFAR10"],
         "strategies": ["EDR", "RER", "ER_f", "ER_l", "ER_2B"],   
-        "datasets": ["SplitMNIST", "SplitCIFAR10", "SplitCIFAR100"],
-        "strategies": ["ER-ACE"]
         # "strategies": ["slda"],     
->>>>>>> 0d179312
     }
     
     config = {
